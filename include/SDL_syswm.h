--- conflicted
+++ resolved
@@ -208,30 +208,20 @@
 #if defined(SDL_VIDEO_DRIVER_COCOA)
         struct
         {
-<<<<<<< HEAD
-#if defined(__OBJC__) && __has_feature(objc_arc)
-            NSWindow * __unsafe_unretained window; /* The Cocoa window */
-=======
 #if defined(__OBJC__) && defined(__has_feature) && __has_feature(objc_arc)
             NSWindow __unsafe_unretained *window; /* The Cocoa window */
->>>>>>> 9efa4ff2
-#else
-            NSWindow *window;                      /* The Cocoa window */
+#else
+            NSWindow *window;                     /* The Cocoa window */
 #endif
         } cocoa;
 #endif
 #if defined(SDL_VIDEO_DRIVER_UIKIT)
         struct
         {
-<<<<<<< HEAD
-#if defined(__OBJC__) && __has_feature(objc_arc)
-            UIWindow * __unsafe_unretained window; /* The UIKit window */
-=======
 #if defined(__OBJC__) && defined(__has_feature) && __has_feature(objc_arc)
             UIWindow __unsafe_unretained *window; /* The UIKit window */
->>>>>>> 9efa4ff2
-#else
-            UIWindow *window;                      /* The UIKit window */
+#else
+            UIWindow *window;                     /* The UIKit window */
 #endif
         } uikit;
 #endif
