--- conflicted
+++ resolved
@@ -103,17 +103,7 @@
     UITouch *touch = (UITouch*)[enumerator nextObject];
 
     if (touch) {
-<<<<<<< HEAD
-        CGPoint locationInView = [touch locationInView: self];
-        
-        /* Make sure UIView points are converted to screen pixels: */
-        if ([self respondsToSelector:@selector(contentScaleFactor)]) {
-            locationInView.x *= self.contentScaleFactor;
-            locationInView.y *= self.contentScaleFactor;
-        }
-=======
         CGPoint locationInView = [self touchLocation:touch shouldNormalize:NO];
->>>>>>> 5f955774
 
         /* send moved event */
         SDL_SendMouseMotion(NULL, 0, locationInView.x, locationInView.y);
@@ -203,17 +193,7 @@
     UITouch *touch = (UITouch*)[enumerator nextObject];
 
     if (touch) {
-<<<<<<< HEAD
-        CGPoint locationInView = [touch locationInView: self];
-        
-        /* Make sure UIView points are converted to screen pixels: */
-        if ([self respondsToSelector:@selector(contentScaleFactor)]) {
-            locationInView.x *= self.contentScaleFactor;
-            locationInView.y *= self.contentScaleFactor;
-        }
-=======
         CGPoint locationInView = [self touchLocation:touch shouldNormalize:NO];
->>>>>>> 5f955774
 
         /* send moved event */
         SDL_SendMouseMotion(NULL, 0, locationInView.x, locationInView.y);
