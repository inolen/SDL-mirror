--- conflicted
+++ resolved
@@ -28,36 +28,36 @@
 char text[MAX_TEXT_LENGTH], markedText[SDL_TEXTEDITINGEVENT_TEXT_SIZE];
 int cursor = 0;
 
-size_t utf8_length(unsigned char c)
-{
-    c = (unsigned char)(0xff & c);
-    if (c < 0x80)
-        return 1;
-    else if ((c >> 5) ==0x6)
-        return 2;
-    else if ((c >> 4) == 0xe)
-        return 3;
-    else if ((c >> 3) == 0x1e)
-        return 4;
-    else
-        return 0;
-}
-
-char *utf8_next(char *p)
-{
-    size_t len = utf8_length(*p);
-    size_t i = 0;
-    if (!len)
-        return 0;
-
-    for (; i < len; ++i)
-    {
-        ++p;
-        if (!*p)
-            return 0;
-    }
-    return p;
-}
+size_t utf8_length(unsigned char c)
+{
+    c = (unsigned char)(0xff & c);
+    if (c < 0x80)
+        return 1;
+    else if ((c >> 5) ==0x6)
+        return 2;
+    else if ((c >> 4) == 0xe)
+        return 3;
+    else if ((c >> 3) == 0x1e)
+        return 4;
+    else
+        return 0;
+}
+
+char *utf8_next(char *p)
+{
+    size_t len = utf8_length(*p);
+    size_t i = 0;
+    if (!len)
+        return 0;
+
+    for (; i < len; ++i)
+    {
+        ++p;
+        if (!*p)
+            return 0;
+    }
+    return p;
+}
 
 char *utf8_advance(char *p, size_t distance)
 {
@@ -348,11 +348,7 @@
             fprintf(stderr, "Keyboard: text input \"%s\"\n", event.text.text);
 
             if (SDL_strlen(text) + SDL_strlen(event.text.text) < sizeof(text))
-<<<<<<< HEAD
-                SDL_strlcpy(text + SDL_strlen(text), event.text.text, sizeof(text));
-=======
-                strcat(text, event.text.text);
->>>>>>> 7d245d05
+                SDL_strlcat(text, event.text.text, sizeof(text));
 
             fprintf(stderr, "text inputed: %s\n", text);
 
